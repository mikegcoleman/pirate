--- conflicted
+++ resolved
@@ -14,17 +14,15 @@
       "Bash(git log:*)",
       "Bash(git pull:*)",
       "Bash(curl:*)",
-<<<<<<< HEAD
+      "Bash(docker ps:*)",
+      "Bash(ss:*)",
+      "Bash(time:*)",
+      "WebFetch(domain:docs.docker.com)"
+      "Bash(curl:*)",
       "Bash(git stash:*)",
       "Bash(git add:*)",
       "Bash(git commit:*)",
       "Bash(git push:*)"
-=======
-      "Bash(docker ps:*)",
-      "Bash(ss:*)",
-      "Bash(time:*)",
-      "WebFetch(domain:docs.docker.com)"
->>>>>>> 5f25306d
     ],
     "deny": [],
     "ask": []
