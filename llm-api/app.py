--- conflicted
+++ resolved
@@ -1,1345 +1,577 @@
-<<<<<<< HEAD
-import os
-import json
-import requests
-from flask import Flask, request, jsonify, send_file, Response
-import signal
-import sys
-import tempfile
-import base64
-import wave
-import re
-import uuid
-from dotenv import load_dotenv
-import logging
-from datetime import datetime
-from abc import ABC, abstractmethod
-
-# Load environment variables first to check TTS provider
-load_dotenv()
-
-# Conditional imports based on TTS provider
-tts_provider_name = os.getenv("TTS_PROVIDER", "kokoro").lower()
-if tts_provider_name == "kokoro":
-    try:
-        from kokoro import KPipeline
-        import torch
-        KOKORO_AVAILABLE = True
-    except ImportError:
-        KOKORO_AVAILABLE = False
-        print("⚠️  Kokoro TTS not available - install with: pip install kokoro")
-else:
-    KOKORO_AVAILABLE = False
-
-
-# Configure logging
-logging.basicConfig(level=logging.INFO, format='%(asctime)s - %(levelname)s - %(message)s')
-logger = logging.getLogger(__name__)
-    
-def handle_shutdown(signum, frame):
-    print(f"Received signal {signum}, shutting down gracefully...")
-    sys.exit(0)
-
-# Register signal handlers
-signal.signal(signal.SIGINT, handle_shutdown)
-signal.signal(signal.SIGTERM, handle_shutdown)
-
-app = Flask(__name__)
-
-# GPU detection (only if torch is available)
-try:
-    import torch
-    use_gpu = torch.cuda.is_available()
-except ImportError:
-    use_gpu = False
-
-# TTS Provider Classes
-class TTSProvider(ABC):
-    """Abstract base class for TTS providers"""
-    
-    @abstractmethod
-    def generate_audio(self, text: str) -> str:
-        """Generate audio and return base64 encoded WAV data"""
-        pass
-
-class KokoroTTSProvider(TTSProvider):
-    """Kokoro TTS Provider (local)"""
-    
-    def __init__(self):
-        if not KOKORO_AVAILABLE:
-            raise ImportError("Kokoro TTS not available. Install with: pip install kokoro")
-        
-        model_path = os.getenv("KOKORO_MODEL_PATH", "./models/kokoro/model.onnx")
-        voices_path = os.getenv("KOKORO_VOICES_PATH", "./models/kokoro/voices-v1.0.bin")
-        
-        # Create models directory if it doesn't exist
-        os.makedirs(os.path.dirname(model_path), exist_ok=True)
-        
-        # Initialize Kokoro TTS with GPU support
-        device = 'cuda' if use_gpu else 'cpu'
-        self.tts_engine = KPipeline(lang_code='a', device=device, repo_id='hexgrad/Kokoro-82M')
-        
-        if use_gpu:
-            print("✅ Kokoro TTS: Using GPU acceleration")
-        else:
-            print("✅ Kokoro TTS: Using CPU")
-    
-    def generate_audio(self, text: str) -> str:
-        """Generate audio using Kokoro TTS"""
-        try:
-            import soundfile as sf
-            import numpy as np
-        except ImportError:
-            raise ImportError("soundfile required for Kokoro TTS. Install with: pip install soundfile")
-        
-        # Use Kokoro TTS
-        generator = self.tts_engine(text, voice='af_heart')
-        audio_tensor = None
-        for i, (gs, ps, audio) in enumerate(generator):
-            audio_tensor = audio
-            break  # Take the first audio chunk
-        
-        if audio_tensor is None:
-            raise Exception("No audio generated")
-        
-        # Convert tensor to numpy if needed
-        if hasattr(audio_tensor, 'cpu'):
-            audio_np = audio_tensor.cpu().numpy()
-        else:
-            audio_np = np.array(audio_tensor)
-        
-        # Create temporary WAV file
-        with tempfile.NamedTemporaryFile(suffix='.wav', delete=False) as tmp_audio:
-            temp_path = tmp_audio.name
-        
-        try:
-            # Write audio to temp file (file handle is now closed)
-            sf.write(temp_path, audio_np.squeeze(), 24000)
-            
-            # Read the WAV file and encode as base64
-            with open(temp_path, 'rb') as audio_file:
-                audio_data = audio_file.read()
-                audio_base64 = base64.b64encode(audio_data).decode('utf-8')
-        finally:
-            # Clean up temp file
-            try:
-                os.unlink(temp_path)
-            except (OSError, PermissionError):
-                # Ignore cleanup errors on Windows
-                pass
-        
-        return audio_base64
-
-class ElevenLabsTTSProvider(TTSProvider):
-    """ElevenLabs TTS Provider (cloud)"""
-    
-    def __init__(self):
-        self.api_key = os.getenv("ELEVENLABS_API_KEY")
-        self.voice_id = os.getenv("ELEVENLABS_VOICE_ID")
-        
-        if not self.api_key or not self.voice_id:
-            raise ValueError("ElevenLabs API key and voice ID must be set in environment variables")
-        
-        print(f"✅ ElevenLabs TTS: Initialized with voice ID {self.voice_id}")
-    
-    def generate_audio(self, text: str) -> str:
-        """Generate audio using ElevenLabs API"""
-        try:
-            from elevenlabs import ElevenLabs
-        except ImportError:
-            raise ImportError("elevenlabs package not installed. Run: pip install elevenlabs")
-        
-        # Initialize ElevenLabs client
-        client = ElevenLabs(api_key=self.api_key)
-        
-        # Generate audio using ElevenLabs
-        audio_generator = client.text_to_speech.convert(
-            voice_id=self.voice_id,
-            text=text,
-            model_id="eleven_monolingual_v1"
-        )
-        
-        # Collect audio data from generator
-        audio_data = b""
-        for chunk in audio_generator:
-            audio_data += chunk
-        
-        # Save to temporary file
-        with tempfile.NamedTemporaryFile(suffix='.wav', delete=False) as tmp_audio:
-            tmp_audio.write(audio_data)
-            tmp_audio.flush()
-            
-            # Read and encode as base64
-            with open(tmp_audio.name, 'rb') as audio_file:
-                audio_data = audio_file.read()
-                audio_base64 = base64.b64encode(audio_data).decode('utf-8')
-            
-            # Clean up temp file
-            os.unlink(tmp_audio.name)
-        
-        return audio_base64
-
-class FallbackTTSProvider(TTSProvider):
-    """Fallback TTS Provider (pre-recorded message)"""
-    
-    def __init__(self):
-        self.fallback_path = os.getenv("FALLBACK_MESSAGE_PATH", "./assets/fallback_message_b64.txt")
-        self.fallback_audio = self._load_fallback_audio()
-        print(f"✅ Fallback TTS: Loaded from {self.fallback_path}")
-    
-    def _load_fallback_audio(self) -> str:
-        """Load the pre-recorded fallback message"""
-        try:
-            with open(self.fallback_path, 'r') as f:
-                content = f.read().strip()
-                if content == "PLACEHOLDER_FALLBACK_AUDIO_BASE64_WILL_BE_GENERATED_LATER":
-                    # Return a simple placeholder for now
-                    return ""
-                return content
-        except FileNotFoundError:
-            logger.warning(f"Fallback audio file not found: {self.fallback_path}")
-            return ""
-    
-    def generate_audio(self, text: str) -> str:
-        """Return the pre-recorded fallback message"""
-        if not self.fallback_audio:
-            raise Exception("No fallback audio available - please generate fallback_message_b64.txt")
-        return self.fallback_audio
-
-# Initialize TTS Provider based on configuration
-def initialize_tts_provider():
-    """Initialize the appropriate TTS provider based on configuration"""
-    provider_name = os.getenv("TTS_PROVIDER", "kokoro").lower()
-    
-    try:
-        if provider_name == "elevenlabs":
-            return ElevenLabsTTSProvider()
-        elif provider_name == "kokoro":
-            return KokoroTTSProvider()
-        else:
-            logger.warning(f"Unknown TTS provider: {provider_name}, falling back to Kokoro")
-            return KokoroTTSProvider()
-    except Exception as e:
-        logger.error(f"Failed to initialize {provider_name} TTS provider: {e}")
-        logger.info("Falling back to Kokoro TTS")
-        return KokoroTTSProvider()
-
-# Initialize TTS
-tts_provider = initialize_tts_provider()
-fallback_provider = FallbackTTSProvider()
-
-def get_llm_endpoint():
-    """Returns the complete LLM API endpoint URL"""
-    base_url = os.getenv("LLM_BASE_URL", " http://model-runner.docker.internal/engines/v1")
-    return f"{base_url}/chat/completions"
-
-@app.route('/')
-def index():
-    return "Welcome to the pirate LLM chat API! Use /api/chat to interact with the model.", 200
-
-@app.route('/health')
-def health_check():
-    """Health check endpoint for monitoring"""
-    try:
-        # Basic health check - just return success
-        return jsonify({
-            'status': 'healthy',
-            'service': 'pirate-api',
-            'timestamp': '2024-01-01T00:00:00Z'  # You could add real timestamp if needed
-        }), 200
-    except Exception as e:
-        return jsonify({
-            'status': 'unhealthy',
-            'error': str(e)
-        }), 500
-
-@app.route('/api/chat/stream', methods=['POST'])
-def chat_stream_api():
-    """Processes streaming chat API requests with sentence-level TTS"""
-    request_id = str(uuid.uuid4())[:8]
-    logger.info(f"[{request_id}] 📥 Received streaming chat request from {request.remote_addr}")
-    
-    try:
-        # Validate request
-        if not request.is_json:
-            logger.error(f"[{request_id}] ❌ Invalid content type - not JSON")
-            return jsonify({'error': 'Content-Type must be application/json'}), 400
-        
-        chat_request = request.json
-        if not chat_request:
-            logger.error(f"[{request_id}] ❌ No data received in request body")
-            return jsonify({'error': 'No data received'}), 400
-        
-        # Validate required fields
-        if 'model' not in chat_request:
-            logger.error(f"[{request_id}] ❌ Missing required field: model")
-            return jsonify({'error': 'Missing required field: model'}), 400
-        if 'messages' not in chat_request:
-            logger.error(f"[{request_id}] ❌ Missing required field: messages")
-            return jsonify({'error': 'Missing required field: messages'}), 400
-        
-        logger.info(f"[{request_id}] 📋 Request payload: {json.dumps(chat_request, indent=2)}")
-        
-        def generate_streaming_response():
-            """Generator function for streaming audio chunks"""
-            try:
-                # Set streaming flag for LLM API
-                chat_request['stream'] = True
-                
-                # Call streaming LLM API
-                accumulated_text = ""
-                sentence_buffer = ""
-                
-                for chunk_text in call_streaming_llm_api(chat_request):
-                    accumulated_text += chunk_text
-                    sentence_buffer += chunk_text
-                    
-                    # Check for sentence boundaries
-                    sentences = split_into_sentences(sentence_buffer)
-                    
-                    # Process complete sentences
-                    for sentence in sentences[:-1]:  # All but the last (incomplete) sentence
-                        if sentence.strip():
-                            # Send text immediately for faster display
-                            text_chunk_data = {
-                                'type': 'text_preview',
-                                'sentence': sentence.strip(),
-                                'chunk_id': str(uuid.uuid4())
-                            }
-                            yield f"data: {json.dumps(text_chunk_data)}\n\n"
-                            
-                            # Then generate and send audio
-                            try:
-                                audio_b64 = generate_sentence_audio(sentence.strip())
-                                chunk_data = {
-                                    'type': 'audio_chunk',
-                                    'sentence': sentence.strip(),
-                                    'audio_base64': audio_b64,
-                                    'chunk_id': str(uuid.uuid4())
-                                }
-                                yield f"data: {json.dumps(chunk_data)}\n\n"
-                            except Exception as tts_error:
-                                logger.error(f"[{request_id}] ❌ TTS error for sentence: {tts_error}")
-                                # Send text-only chunk if TTS fails
-                                chunk_data = {
-                                    'type': 'text_chunk',
-                                    'sentence': sentence.strip(),
-                                    'error': 'TTS generation failed',
-                                    'chunk_id': str(uuid.uuid4())
-                                }
-                                yield f"data: {json.dumps(chunk_data)}\n\n"
-                    
-                    # Keep the incomplete sentence in buffer
-                    sentence_buffer = sentences[-1] if sentences else ""
-                
-                # Process any remaining text
-                if sentence_buffer.strip():
-                    try:
-                        audio_b64 = generate_sentence_audio(sentence_buffer.strip())
-                        chunk_data = {
-                            'type': 'audio_chunk',
-                            'sentence': sentence_buffer.strip(),
-                            'audio_base64': audio_b64,
-                            'chunk_id': str(uuid.uuid4())
-                        }
-                        yield f"data: {json.dumps(chunk_data)}\n\n"
-                    except Exception as tts_error:
-                        logger.error(f"[{request_id}] ❌ TTS error for final sentence: {tts_error}")
-                        chunk_data = {
-                            'type': 'text_chunk',
-                            'sentence': sentence_buffer.strip(),
-                            'error': 'TTS generation failed',
-                            'chunk_id': str(uuid.uuid4())
-                        }
-                        yield f"data: {json.dumps(chunk_data)}\n\n"
-                
-                # Send completion signal
-                logger.info(f"[{request_id}] 🏁 Streaming response completed, total length: {len(accumulated_text)} chars")
-                logger.info(f"[{request_id}] 📤 Sending completion signal back to client")
-                completion_data = {
-                    'type': 'complete',
-                    'full_response': accumulated_text
-                }
-                yield f"data: {json.dumps(completion_data)}\n\n"
-                
-            except Exception as e:
-                logger.error(f"[{request_id}] ❌ Streaming error: {e}")
-                error_data = {
-                    'type': 'error',
-                    'error': str(e)
-                }
-                yield f"data: {json.dumps(error_data)}\n\n"
-        
-        return Response(
-            generate_streaming_response(),
-            mimetype='text/event-stream',
-            headers={
-                'Cache-Control': 'no-cache',
-                'Connection': 'keep-alive',
-                'Access-Control-Allow-Origin': '*'
-            }
-        )
-        
-    except Exception as e:
-        logger.error(f"[{request_id}] 💥 Unexpected error in chat_stream_api: {e}")
-        return jsonify({'error': 'Internal server error'}), 500
-
-@app.route('/api/chat', methods=['POST'])
-def chat_api():
-    """Processes chat API requests"""
-    request_id = str(uuid.uuid4())[:8]
-    logger.info(f"[{request_id}] 📥 Received chat request from {request.remote_addr}")
-    
-    try:
-        # Validate request
-        if not request.is_json:
-            logger.error(f"[{request_id}] ❌ Invalid content type - not JSON")
-            return jsonify({'error': 'Content-Type must be application/json'}), 400
-        
-        chat_request = request.json
-        if not chat_request:
-            logger.error(f"[{request_id}] ❌ No data received in request body")
-            return jsonify({'error': 'No data received'}), 400
-        
-        # Validate required fields
-        if 'model' not in chat_request:
-            logger.error(f"[{request_id}] ❌ Missing required field: model")
-            return jsonify({'error': 'Missing required field: model'}), 400
-        if 'messages' not in chat_request:
-            logger.error(f"[{request_id}] ❌ Missing required field: messages")
-            return jsonify({'error': 'Missing required field: messages'}), 400
-        
-        logger.info(f"[{request_id}] 📋 Request payload: {json.dumps(chat_request, indent=2)}")
-
-        # Call the LLM API
-        try:
-            logger.info(f"[{request_id}] 🚀 Calling LLM API...")
-            response_text = call_llm_api(chat_request, request_id)
-            
-            # Validate response
-            if not response_text or not response_text.strip():
-                logger.error(f"[{request_id}] ❌ Empty response from LLM")
-                return jsonify({'error': 'Empty response from LLM'}), 500
-            
-            logger.info(f"[{request_id}] ✅ Received LLM response: {response_text[:100]}...")
-            
-            # Generate TTS audio for the response
-            try:
-                audio_b64 = generate_sentence_audio(response_text, request_id)
-                
-                logger.info(f"[{request_id}] ✅ TTS generation successful, audio size: {len(audio_b64)} chars")
-                logger.info(f"[{request_id}] 📤 Sending response back to client")
-                return jsonify({
-                    'response': response_text, 
-                    'audio_base64': audio_b64
-                })
-            except Exception as tts_error:
-                logger.error(f"[{request_id}] ❌ TTS error: {tts_error}")
-                # Return text response even if TTS fails
-                logger.info(f"[{request_id}] 📤 Sending text-only response back to client")
-                return jsonify({
-                    'response': response_text,
-                    'error': 'TTS generation failed, returning text only'
-                }), 200
-                
-        except requests.exceptions.Timeout:
-            logger.error(f"[{request_id}] ⏰ LLM API timeout")
-            return jsonify({'error': 'LLM API request timed out'}), 504
-        except requests.exceptions.ConnectionError:
-            logger.error(f"[{request_id}] 🔌 LLM API connection error")
-            return jsonify({'error': 'Cannot connect to LLM API'}), 503
-        except requests.exceptions.HTTPError as e:
-            logger.error(f"[{request_id}] 🚫 LLM API HTTP error: {e}")
-            return jsonify({'error': f'LLM API error: {e.response.status_code}'}), e.response.status_code
-        except Exception as e:
-            logger.error(f"[{request_id}] ❌ LLM API error: {e}")
-            return jsonify({'error': 'Failed to get response from LLM'}), 500
-            
-    except Exception as e:
-        logger.error(f"[{request_id}] 💥 Unexpected error in chat_api: {e}")
-        return jsonify({'error': 'Internal server error'}), 500
-
-def call_llm_api(chat_request, request_id=None):
-    """Calls the LLM API and returns the response"""
-    if request_id is None:
-        request_id = str(uuid.uuid4())[:8]
-    
-    headers = {"Content-Type": "application/json"}
-    
-    # Add OpenAI API key if available (for OpenAI endpoints)
-    openai_api_key = os.getenv("OPENAI_API_KEY")
-    if openai_api_key:
-        headers["Authorization"] = f"Bearer {openai_api_key}"
-    
-    # Validate LLM endpoint
-    llm_endpoint = get_llm_endpoint()
-    if not llm_endpoint:
-        logger.error(f"[{request_id}] ❌ LLM_BASE_URL environment variable is not set")
-        raise Exception("LLM_BASE_URL environment variable is not set")
-    
-    model = chat_request.get('model', 'unknown')
-    logger.info(f"[{request_id}] 🌐 Calling LLM endpoint: {llm_endpoint}")
-    logger.info(f"[{request_id}] 🤖 Using model: {model}")
-    
-    # Add optimal decode parameters for Mistral models
-    optimized_request = chat_request.copy()
-    if model and 'mistral' in model.lower():
-        optimized_request.update({
-            'temperature': 0.6,
-            'top_p': 0.9,
-            'max_tokens': 120,
-            'presence_penalty': 0.3,
-            'frequency_penalty': 0.2
-        })
-        logger.info(f"[{request_id}] 🎯 Applied Mistral optimization parameters")
-    
-    # Send request to LLM API
-    logger.info(f"[{request_id}] 📡 Sending request to LLM...")
-    response = requests.post(
-        llm_endpoint,
-        headers=headers,
-        json=optimized_request,
-        timeout=30
-    )
-    
-    # Check if the status code is not 200 OK
-    if response.status_code != 200:
-        logger.error(f"[{request_id}] 🚫 LLM API returned status {response.status_code}: {response.text}")
-        raise requests.exceptions.HTTPError(f"API returned status code {response.status_code}: {response.text}")
-    
-    logger.info(f"[{request_id}] ✅ LLM API responded with status 200")
-    
-    # Parse the response
-    try:
-        chat_response = response.json()
-        logger.info(f"[{request_id}] 📋 LLM response parsed successfully")
-    except json.JSONDecodeError as e:
-        logger.error(f"[{request_id}] ❌ Invalid JSON response from LLM API: {e}")
-        raise Exception(f"Invalid JSON response from LLM API: {e}")
-    
-    # Extract the assistant's message
-    if not chat_response.get('choices'):
-        raise Exception("No 'choices' field in LLM API response")
-    
-    if len(chat_response['choices']) == 0:
-        raise Exception("Empty choices array in LLM API response")
-    
-    choice = chat_response['choices'][0]
-    if 'message' not in choice:
-        raise Exception("No 'message' field in LLM API choice")
-    
-    if 'content' not in choice['message']:
-        raise Exception("No 'content' field in LLM API message")
-    
-    content = choice['message']['content']
-    if not content or not content.strip():
-        raise Exception("Empty content in LLM API response")
-    
-    # Apply fast format post-processing for character consistency
-    processed_content = apply_format_post_processing(content.strip(), request_id)
-    return processed_content
-
-def apply_format_post_processing(content, request_id=None):
-    """Apply fast format post-processing for Mr. Bones character consistency"""
-    if request_id is None:
-        request_id = "unknown"
-    
-    original_content = content
-    
-    # Fix UTF-8 encoding issues (mojibake)
-    content = content.encode('utf-8', errors='ignore').decode('utf-8')
-    
-    # Replace contractions with expanded forms
-    contractions_map = {
-        "don't": "do not", "Don't": "Do not", "DON'T": "DO NOT",
-        "can't": "cannot", "Can't": "Cannot", "CAN'T": "CANNOT", 
-        "won't": "will not", "Won't": "Will not", "WON'T": "WILL NOT",
-        "I'm": "I am", "I'M": "I AM",
-        "you're": "you are", "You're": "You are", "YOU'RE": "YOU ARE",
-        "we're": "we are", "We're": "We are", "WE'RE": "WE ARE",
-        "they're": "they are", "They're": "They are", "THEY'RE": "THEY ARE",
-        "it's": "it is", "It's": "It is", "IT'S": "IT IS",
-        "that's": "that is", "That's": "That is", "THAT'S": "THAT IS",
-        "what's": "what is", "What's": "What is", "WHAT'S": "WHAT IS",
-        "here's": "here is", "Here's": "Here is", "HERE'S": "HERE IS",
-        "there's": "there is", "There's": "There is", "THERE'S": "THERE IS",
-        "let's": "let us", "Let's": "Let us", "LET'S": "LET US",
-        "I'll": "I will", "I'LL": "I WILL",
-        "you'll": "you will", "You'll": "You will", "YOU'LL": "YOU WILL",
-        "he'll": "he will", "He'll": "He will", "HE'LL": "HE WILL",
-        "she'll": "she will", "She'll": "She will", "SHE'LL": "SHE WILL",
-        "we'll": "we will", "We'll": "We will", "WE'LL": "WE WILL",
-        "they'll": "they will", "They'll": "They will", "THEY'LL": "THEY WILL",
-        "I've": "I have", "I'VE": "I HAVE",
-        "you've": "you have", "You've": "You have", "YOU'VE": "YOU HAVE",
-        "we've": "we have", "We've": "We have", "WE'VE": "WE HAVE",
-        "they've": "they have", "They've": "They have", "THEY'VE": "THEY HAVE",
-        "I'd": "I would", "I'D": "I WOULD",
-        "you'd": "you would", "You'd": "You would", "YOU'D": "YOU WOULD",
-        "he'd": "he would", "He'd": "He would", "HE'D": "HE WOULD",
-        "she'd": "she would", "She'd": "She would", "SHE'D": "SHE WOULD",
-        "we'd": "we would", "We'd": "We would", "WE'D": "WE WOULD",
-        "they'd": "they would", "They'd": "They would", "THEY'D": "THEY WOULD"
-    }
-    
-    # Apply contraction replacements
-    for contraction, expansion in contractions_map.items():
-        content = re.sub(r'\b' + re.escape(contraction) + r'\b', expansion, content)
-    
-    # Replace Mr. with Mister
-    content = re.sub(r'\bMr\.', 'Mister', content)
-    content = re.sub(r'\bmr\.', 'mister', content)  # Handle lowercase
-    
-    # Fix common UTF-8 issues
-    utf8_fixes = {
-        'â€™': "'",  # Right single quotation mark
-        'â€œ': '"',  # Left double quotation mark  
-        'â€': '"',   # Right double quotation mark
-        'â€¦': '...',  # Ellipsis
-        'â€"': '-',   # Em dash
-        'â€"': '--',  # En dash
-    }
-    
-    for broken, fixed in utf8_fixes.items():
-        content = content.replace(broken, fixed)
-    
-    # Log if any changes were made
-    if content != original_content:
-        logger.info(f"[{request_id}] 🔧 Applied format post-processing")
-    
-    return content
-
-def call_streaming_llm_api(chat_request):
-    """Calls the LLM API with streaming and yields response chunks"""
-    request_id = str(uuid.uuid4())[:8]
-    headers = {"Content-Type": "application/json"}
-    
-    # Validate LLM endpoint
-    llm_endpoint = get_llm_endpoint()
-    if not llm_endpoint:
-        logger.error(f"[{request_id}] ❌ LLM_BASE_URL environment variable is not set")
-        raise Exception("LLM_BASE_URL environment variable is not set")
-    
-    model = chat_request.get('model', 'unknown')
-    logger.info(f"[{request_id}] 🌐 Calling streaming LLM endpoint: {llm_endpoint}")
-    logger.info(f"[{request_id}] 🤖 Using model: {model}")
-    
-    # Send streaming request to LLM API
-    logger.info(f"[{request_id}] 📡 Sending streaming request to LLM...")
-    response = requests.post(
-        llm_endpoint,
-        headers=headers,
-        json=chat_request,
-        timeout=60,  # Longer timeout for streaming
-        stream=True
-    )
-    
-    # Check if the status code is not 200 OK
-    if response.status_code != 200:
-        logger.error(f"[{request_id}] 🚫 Streaming LLM API returned status {response.status_code}: {response.text}")
-        raise requests.exceptions.HTTPError(f"API returned status code {response.status_code}: {response.text}")
-    
-    logger.info(f"[{request_id}] ✅ Streaming LLM API responded with status 200")
-    
-    # Process streaming response
-    for line in response.iter_lines():
-        if line:
-            line_str = line.decode('utf-8')
-            if line_str.startswith('data: '):
-                data_str = line_str[6:]  # Remove 'data: ' prefix
-                if data_str.strip() == '[DONE]':
-                    break
-                
-                try:
-                    chunk_data = json.loads(data_str)
-                    if 'choices' in chunk_data and len(chunk_data['choices']) > 0:
-                        delta = chunk_data['choices'][0].get('delta', {})
-                        content = delta.get('content', '')
-                        if content:
-                            yield content
-                except json.JSONDecodeError:
-                    # Skip invalid JSON chunks
-                    continue
-
-def split_into_sentences(text):
-    """Split text into sentences using punctuation boundaries"""
-    # Simple sentence splitting - can be enhanced for better accuracy
-    sentence_endings = r'[.!?]+\s*'
-    sentences = re.split(f'({sentence_endings})', text)
-    
-    # Recombine sentences with their punctuation
-    result = []
-    for i in range(0, len(sentences), 2):
-        if i < len(sentences):
-            sentence = sentences[i]
-            if i + 1 < len(sentences):
-                sentence += sentences[i + 1]
-            if sentence.strip():
-                result.append(sentence)
-    
-    return result
-
-def generate_sentence_audio(sentence, request_id=None):
-    """Generate TTS audio for a single sentence and return base64 encoded WAV"""
-    import time
-    if request_id is None:
-        request_id = str(uuid.uuid4())[:8]
-    start_time = time.time()
-    logger.info(f"[{request_id}] 🎵 Starting TTS for sentence: {sentence[:50]}...")
-    
-    try:
-        # Try the primary TTS provider
-        audio_base64 = tts_provider.generate_audio(sentence)
-        
-        generation_time = time.time() - start_time
-        logger.info(f"[{request_id}] ✅ TTS generation completed in {generation_time:.3f}s for sentence: {sentence[:50]}...")
-        
-        return audio_base64
-        
-    except Exception as e:
-        generation_time = time.time() - start_time
-        logger.error(f"[{request_id}] ❌ Primary TTS failed after {generation_time:.3f}s: {e}")
-        
-        # Try fallback provider
-        try:
-            logger.info(f"[{request_id}] 🔄 Attempting fallback TTS...")
-            fallback_audio = fallback_provider.generate_audio(sentence)
-            
-            fallback_time = time.time() - start_time
-            logger.info(f"[{request_id}] ✅ Fallback TTS completed in {fallback_time:.3f}s")
-            
-            return fallback_audio
-            
-        except Exception as fallback_error:
-            final_time = time.time() - start_time
-            logger.error(f"[{request_id}] 💥 Both primary and fallback TTS failed after {final_time:.3f}s")
-            logger.error(f"[{request_id}] Primary error: {e}")
-            logger.error(f"[{request_id}] Fallback error: {fallback_error}")
-            raise Exception(f"All TTS providers failed. Primary: {e}, Fallback: {fallback_error}")
-
-def validate_api_environment():
-    """Validate API environment variables and dependencies"""
-    errors = []
-    
-    # Check required environment variables
-    llm_base_url = os.getenv("LLM_BASE_URL")
-    if not llm_base_url:
-        errors.append("LLM_BASE_URL environment variable is not set")
-    
-    # Check TTS model
-    if KOKORO_AVAILABLE:
-        try:
-            # Test Kokoro TTS loading
-            test_tts = KPipeline(lang_code='a', device='cpu', repo_id='hexgrad/Kokoro-82M')
-            print("✅ Kokoro TTS loaded successfully")
-        except Exception as e:
-            errors.append(f"Kokoro TTS loading failed: {e}")
-    else:
-        print("⚠️ Kokoro TTS not available (using ElevenLabs)")
-    
-    # Check CUDA availability
-    try:
-        import torch
-        if torch.cuda.is_available():
-            print("✅ CUDA available for GPU acceleration")
-        else:
-            print("⚠️ CUDA not available, using CPU")
-    except ImportError:
-        print("⚠️ PyTorch not available, using CPU")
-    
-    if errors:
-        print("❌ API environment validation failed:")
-        for error in errors:
-            print(f"  • {error}")
-        sys.exit(1)
-    
-    print("✅ API environment validation passed")
-
-if __name__ == '__main__':
-    port = int(os.getenv("PORT", 8080))
-    
-    # Validate environment before starting
-    validate_api_environment()
-    
-    print(f"Server starting on http://localhost:{port}")
-    print(f"Using LLM endpoint: {get_llm_endpoint()}")
-    
-=======
-import os
-import json
-import requests
-from flask import Flask, request, jsonify, send_file
-import signal
-import sys
-import tempfile
-import base64
-import wave
-import uuid
-from dotenv import load_dotenv
-import logging
-from datetime import datetime
-from abc import ABC, abstractmethod
-
-# Load environment variables first to check TTS provider
-load_dotenv()
-
-# Conditional imports based on TTS provider
-tts_provider_name = os.getenv("TTS_PROVIDER", "kokoro").lower()
-if tts_provider_name == "kokoro":
-    try:
-        from kokoro import KPipeline
-        import torch
-        KOKORO_AVAILABLE = True
-    except ImportError:
-        KOKORO_AVAILABLE = False
-        print("⚠️  Kokoro TTS not available - install with: pip install kokoro")
-else:
-    KOKORO_AVAILABLE = False
-
-
-# Configure logging
-logging.basicConfig(level=logging.INFO, format='%(asctime)s - %(levelname)s - %(message)s')
-logger = logging.getLogger(__name__)
-    
-def handle_shutdown(signum, frame):
-    print(f"Received signal {signum}, shutting down gracefully...")
-    sys.exit(0)
-
-# Register signal handlers
-signal.signal(signal.SIGINT, handle_shutdown)
-signal.signal(signal.SIGTERM, handle_shutdown)
-
-app = Flask(__name__)
-
-# GPU detection (only if torch is available)
-try:
-    import torch
-    use_gpu = torch.cuda.is_available()
-except ImportError:
-    use_gpu = False
-
-# TTS Provider Classes
-class TTSProvider(ABC):
-    """Abstract base class for TTS providers"""
-    
-    @abstractmethod
-    def generate_audio(self, text: str) -> str:
-        """Generate audio and return base64 encoded WAV data"""
-        pass
-
-class KokoroTTSProvider(TTSProvider):
-    """Kokoro TTS Provider (local)"""
-    
-    def __init__(self):
-        if not KOKORO_AVAILABLE:
-            raise ImportError("Kokoro TTS not available. Install with: pip install kokoro")
-        
-        model_path = os.getenv("KOKORO_MODEL_PATH", "./models/kokoro/model.onnx")
-        voices_path = os.getenv("KOKORO_VOICES_PATH", "./models/kokoro/voices-v1.0.bin")
-        
-        # Create models directory if it doesn't exist
-        os.makedirs(os.path.dirname(model_path), exist_ok=True)
-        
-        # Initialize Kokoro TTS with GPU support
-        device = 'cuda' if use_gpu else 'cpu'
-        self.tts_engine = KPipeline(lang_code='a', device=device, repo_id='hexgrad/Kokoro-82M')
-        
-        if use_gpu:
-            print("✅ Kokoro TTS: Using GPU acceleration")
-        else:
-            print("✅ Kokoro TTS: Using CPU")
-    
-    def generate_audio(self, text: str) -> str:
-        """Generate audio using Kokoro TTS"""
-        try:
-            import soundfile as sf
-            import numpy as np
-        except ImportError:
-            raise ImportError("soundfile required for Kokoro TTS. Install with: pip install soundfile")
-        
-        # Use Kokoro TTS with custom voice configuration
-        # Voice combination: warm_narrator (70%) + breathy_overlay (15%) + resonant_overlay (15%)
-        # Pitch: +1, Speed: 0.95
-        voices = ['warm_narrator', 'breathy_overlay', 'resonant_overlay']
-        weights = [0.7, 0.15, 0.15]
-        generator = self.tts_engine(
-            text, 
-            voice=voices,
-            voice_weights=weights,
-            pitch=1.0,  # +1 semitone
-            speed=0.95
-        )
-        audio_tensor = None
-        for i, (gs, ps, audio) in enumerate(generator):
-            audio_tensor = audio
-            break  # Take the first audio chunk
-        
-        if audio_tensor is None:
-            raise Exception("No audio generated")
-        
-        # Convert tensor to numpy if needed
-        if hasattr(audio_tensor, 'cpu'):
-            audio_np = audio_tensor.cpu().numpy()
-        else:
-            audio_np = np.array(audio_tensor)
-        
-        # Create temporary WAV file
-        with tempfile.NamedTemporaryFile(suffix='.wav', delete=False) as tmp_audio:
-            temp_path = tmp_audio.name
-        
-        try:
-            # Write audio to temp file (file handle is now closed)
-            sf.write(temp_path, audio_np.squeeze(), 24000)
-            
-            # Read the WAV file and encode as base64
-            with open(temp_path, 'rb') as audio_file:
-                audio_data = audio_file.read()
-                audio_base64 = base64.b64encode(audio_data).decode('utf-8')
-        finally:
-            # Clean up temp file
-            try:
-                os.unlink(temp_path)
-            except (OSError, PermissionError):
-                # Ignore cleanup errors on Windows
-                pass
-        
-        return audio_base64
-
-class ElevenLabsTTSProvider(TTSProvider):
-    """ElevenLabs TTS Provider (cloud)"""
-    
-    def __init__(self):
-        self.api_key = os.getenv("ELEVENLABS_API_KEY")
-        self.voice_id = os.getenv("ELEVENLABS_VOICE_ID")
-        
-        if not self.api_key or not self.voice_id:
-            raise ValueError("ElevenLabs API key and voice ID must be set in environment variables")
-        
-        print(f"✅ ElevenLabs TTS: Initialized with voice ID {self.voice_id}")
-    
-    def generate_audio(self, text: str) -> str:
-        """Generate audio using ElevenLabs API"""
-        try:
-            from elevenlabs import ElevenLabs
-        except ImportError:
-            raise ImportError("elevenlabs package not installed. Run: pip install elevenlabs")
-        
-        # Initialize ElevenLabs client
-        client = ElevenLabs(api_key=self.api_key)
-        
-        # Generate audio using ElevenLabs
-        audio_generator = client.text_to_speech.convert(
-            voice_id=self.voice_id,
-            text=text,
-            model_id="eleven_monolingual_v1"
-        )
-        
-        # Collect audio data from generator
-        audio_data = b""
-        for chunk in audio_generator:
-            audio_data += chunk
-        
-        # Save to temporary file
-        with tempfile.NamedTemporaryFile(suffix='.wav', delete=False) as tmp_audio:
-            tmp_audio.write(audio_data)
-            tmp_audio.flush()
-            
-            # Read and encode as base64
-            with open(tmp_audio.name, 'rb') as audio_file:
-                audio_data = audio_file.read()
-                audio_base64 = base64.b64encode(audio_data).decode('utf-8')
-            
-            # Clean up temp file
-            os.unlink(tmp_audio.name)
-        
-        return audio_base64
-
-class FallbackTTSProvider(TTSProvider):
-    """Fallback TTS Provider (pre-recorded message)"""
-    
-    def __init__(self):
-        self.fallback_path = os.getenv("FALLBACK_MESSAGE_PATH", "./assets/fallback_message_b64.txt")
-        self.fallback_audio = self._load_fallback_audio()
-        print(f"✅ Fallback TTS: Loaded from {self.fallback_path}")
-    
-    def _load_fallback_audio(self) -> str:
-        """Load the pre-recorded fallback message"""
-        try:
-            with open(self.fallback_path, 'r') as f:
-                content = f.read().strip()
-                if content == "PLACEHOLDER_FALLBACK_AUDIO_BASE64_WILL_BE_GENERATED_LATER":
-                    # Return a simple placeholder for now
-                    return ""
-                return content
-        except FileNotFoundError:
-            logger.warning(f"Fallback audio file not found: {self.fallback_path}")
-            return ""
-    
-    def generate_audio(self, text: str) -> str:
-        """Return the pre-recorded fallback message"""
-        if not self.fallback_audio:
-            raise Exception("No fallback audio available - please generate fallback_message_b64.txt")
-        return self.fallback_audio
-
-# Initialize TTS Provider based on configuration
-def initialize_tts_provider():
-    """Initialize the appropriate TTS provider based on configuration"""
-    provider_name = os.getenv("TTS_PROVIDER", "kokoro").lower()
-    
-    try:
-        if provider_name == "elevenlabs":
-            return ElevenLabsTTSProvider()
-        elif provider_name == "kokoro":
-            return KokoroTTSProvider()
-        else:
-            logger.warning(f"Unknown TTS provider: {provider_name}, falling back to Kokoro")
-            return KokoroTTSProvider()
-    except Exception as e:
-        logger.error(f"Failed to initialize {provider_name} TTS provider: {e}")
-        logger.info("Falling back to Kokoro TTS")
-        return KokoroTTSProvider()
-
-# Initialize TTS
-tts_provider = initialize_tts_provider()
-fallback_provider = FallbackTTSProvider()
-
-def get_llm_endpoint():
-    """Returns the complete LLM API endpoint URL"""
-    base_url = os.getenv("LLM_BASE_URL", " http://model-runner.docker.internal/engines/v1")
-    return f"{base_url}/chat/completions"
-
-@app.route('/')
-def index():
-    return "Welcome to the pirate LLM chat API! Use /api/chat to interact with the model.", 200
-
-@app.route('/health')
-def health_check():
-    """Health check endpoint for monitoring"""
-    try:
-        # Basic health check - just return success
-        return jsonify({
-            'status': 'healthy',
-            'service': 'pirate-api',
-            'timestamp': '2024-01-01T00:00:00Z'  # You could add real timestamp if needed
-        }), 200
-    except Exception as e:
-        return jsonify({
-            'status': 'unhealthy',
-            'error': str(e)
-        }), 500
-
-
-@app.route('/api/chat', methods=['POST'])
-def chat_api():
-    """Processes chat API requests"""
-    request_id = str(uuid.uuid4())[:8]
-    logger.info(f"[{request_id}] 📥 Received chat request from {request.remote_addr}")
-    
-    try:
-        # Validate request
-        if not request.is_json:
-            logger.error(f"[{request_id}] ❌ Invalid content type - not JSON")
-            return jsonify({'error': 'Content-Type must be application/json'}), 400
-        
-        chat_request = request.json
-        if not chat_request:
-            logger.error(f"[{request_id}] ❌ No data received in request body")
-            return jsonify({'error': 'No data received'}), 400
-        
-        # Validate required fields
-        if 'model' not in chat_request:
-            logger.error(f"[{request_id}] ❌ Missing required field: model")
-            return jsonify({'error': 'Missing required field: model'}), 400
-        if 'messages' not in chat_request:
-            logger.error(f"[{request_id}] ❌ Missing required field: messages")
-            return jsonify({'error': 'Missing required field: messages'}), 400
-        
-        logger.info(f"[{request_id}] 📋 Request payload: {json.dumps(chat_request, indent=2)}")
-
-        # Call the LLM API
-        try:
-            logger.info(f"[{request_id}] 🚀 Calling LLM API...")
-            response_text = call_llm_api(chat_request, request_id)
-            
-            # Validate response
-            if not response_text or not response_text.strip():
-                logger.error(f"[{request_id}] ❌ Empty response from LLM")
-                return jsonify({'error': 'Empty response from LLM'}), 500
-            
-            logger.info(f"[{request_id}] ✅ Received LLM response: {response_text[:100]}...")
-            
-            # Generate TTS audio for the response
-            try:
-                audio_b64 = generate_sentence_audio(response_text, request_id)
-                
-                logger.info(f"[{request_id}] ✅ TTS generation successful, audio size: {len(audio_b64)} chars")
-                logger.info(f"[{request_id}] 📤 Sending response back to client")
-                return jsonify({
-                    'response': response_text, 
-                    'audio_base64': audio_b64
-                })
-            except Exception as tts_error:
-                logger.error(f"[{request_id}] ❌ TTS error: {tts_error}")
-                # Return text response even if TTS fails
-                logger.info(f"[{request_id}] 📤 Sending text-only response back to client")
-                return jsonify({
-                    'response': response_text,
-                    'error': 'TTS generation failed, returning text only'
-                }), 200
-                
-        except requests.exceptions.Timeout:
-            logger.error(f"[{request_id}] ⏰ LLM API timeout")
-            return jsonify({'error': 'LLM API request timed out'}), 504
-        except requests.exceptions.ConnectionError:
-            logger.error(f"[{request_id}] 🔌 LLM API connection error")
-            return jsonify({'error': 'Cannot connect to LLM API'}), 503
-        except requests.exceptions.HTTPError as e:
-            logger.error(f"[{request_id}] 🚫 LLM API HTTP error: {e}")
-            return jsonify({'error': f'LLM API error: {e.response.status_code}'}), e.response.status_code
-        except Exception as e:
-            logger.error(f"[{request_id}] ❌ LLM API error: {e}")
-            return jsonify({'error': 'Failed to get response from LLM'}), 500
-            
-    except Exception as e:
-        logger.error(f"[{request_id}] 💥 Unexpected error in chat_api: {e}")
-        return jsonify({'error': 'Internal server error'}), 500
-
-def call_llm_api(chat_request, request_id=None):
-    """Calls the LLM API and returns the response"""
-    if request_id is None:
-        request_id = str(uuid.uuid4())[:8]
-    
-    headers = {"Content-Type": "application/json"}
-    
-    # Add OpenAI API key if available (for OpenAI endpoints)
-    openai_api_key = os.getenv("OPENAI_API_KEY")
-    if openai_api_key:
-        headers["Authorization"] = f"Bearer {openai_api_key}"
-    
-    # Validate LLM endpoint
-    llm_endpoint = get_llm_endpoint()
-    if not llm_endpoint:
-        logger.error(f"[{request_id}] ❌ LLM_BASE_URL environment variable is not set")
-        raise Exception("LLM_BASE_URL environment variable is not set")
-    
-    model = chat_request.get('model', 'unknown')
-    logger.info(f"[{request_id}] 🌐 Calling LLM endpoint: {llm_endpoint}")
-    logger.info(f"[{request_id}] 🤖 Using model: {model}")
-    
-    # Add optimal decode parameters for Mistral models
-    optimized_request = chat_request.copy()
-    if model and 'mistral' in model.lower():
-        optimized_request.update({
-            'temperature': 0.6,
-            'top_p': 0.9,
-            'max_tokens': 120,
-            'presence_penalty': 0.3,
-            'frequency_penalty': 0.2
-        })
-        logger.info(f"[{request_id}] 🎯 Applied Mistral optimization parameters")
-    
-    # Send request to LLM API
-    logger.info(f"[{request_id}] 📡 Sending request to LLM...")
-    response = requests.post(
-        llm_endpoint,
-        headers=headers,
-        json=optimized_request,
-        timeout=30
-    )
-    
-    # Check if the status code is not 200 OK
-    if response.status_code != 200:
-        logger.error(f"[{request_id}] 🚫 LLM API returned status {response.status_code}: {response.text}")
-        raise requests.exceptions.HTTPError(f"API returned status code {response.status_code}: {response.text}")
-    
-    logger.info(f"[{request_id}] ✅ LLM API responded with status 200")
-    
-    # Parse the response
-    try:
-        chat_response = response.json()
-        logger.info(f"[{request_id}] 📋 LLM response parsed successfully")
-    except json.JSONDecodeError as e:
-        logger.error(f"[{request_id}] ❌ Invalid JSON response from LLM API: {e}")
-        raise Exception(f"Invalid JSON response from LLM API: {e}")
-    
-    # Extract the assistant's message
-    if not chat_response.get('choices'):
-        raise Exception("No 'choices' field in LLM API response")
-    
-    if len(chat_response['choices']) == 0:
-        raise Exception("Empty choices array in LLM API response")
-    
-    choice = chat_response['choices'][0]
-    if 'message' not in choice:
-        raise Exception("No 'message' field in LLM API choice")
-    
-    if 'content' not in choice['message']:
-        raise Exception("No 'content' field in LLM API message")
-    
-    content = choice['message']['content']
-    if not content or not content.strip():
-        raise Exception("Empty content in LLM API response")
-    
-    # Apply fast format post-processing for character consistency
-    processed_content = apply_format_post_processing(content.strip(), request_id)
-    return processed_content
-
-def apply_format_post_processing(content, request_id=None):
-    """Apply fast format post-processing for Mr. Bones character consistency"""
-    if request_id is None:
-        request_id = "unknown"
-    
-    original_content = content
-    
-    # Fix UTF-8 encoding issues (mojibake)
-    content = content.encode('utf-8', errors='ignore').decode('utf-8')
-    
-    # Replace contractions with expanded forms
-    contractions_map = {
-        "don't": "do not", "Don't": "Do not", "DON'T": "DO NOT",
-        "can't": "cannot", "Can't": "Cannot", "CAN'T": "CANNOT", 
-        "won't": "will not", "Won't": "Will not", "WON'T": "WILL NOT",
-        "I'm": "I am", "I'M": "I AM",
-        "you're": "you are", "You're": "You are", "YOU'RE": "YOU ARE",
-        "we're": "we are", "We're": "We are", "WE'RE": "WE ARE",
-        "they're": "they are", "They're": "They are", "THEY'RE": "THEY ARE",
-        "it's": "it is", "It's": "It is", "IT'S": "IT IS",
-        "that's": "that is", "That's": "That is", "THAT'S": "THAT IS",
-        "what's": "what is", "What's": "What is", "WHAT'S": "WHAT IS",
-        "here's": "here is", "Here's": "Here is", "HERE'S": "HERE IS",
-        "there's": "there is", "There's": "There is", "THERE'S": "THERE IS",
-        "let's": "let us", "Let's": "Let us", "LET'S": "LET US",
-        "I'll": "I will", "I'LL": "I WILL",
-        "you'll": "you will", "You'll": "You will", "YOU'LL": "YOU WILL",
-        "he'll": "he will", "He'll": "He will", "HE'LL": "HE WILL",
-        "she'll": "she will", "She'll": "She will", "SHE'LL": "SHE WILL",
-        "we'll": "we will", "We'll": "We will", "WE'LL": "WE WILL",
-        "they'll": "they will", "They'll": "They will", "THEY'LL": "THEY WILL",
-        "I've": "I have", "I'VE": "I HAVE",
-        "you've": "you have", "You've": "You have", "YOU'VE": "YOU HAVE",
-        "we've": "we have", "We've": "We have", "WE'VE": "WE HAVE",
-        "they've": "they have", "They've": "They have", "THEY'VE": "THEY HAVE",
-        "I'd": "I would", "I'D": "I WOULD",
-        "you'd": "you would", "You'd": "You would", "YOU'D": "YOU WOULD",
-        "he'd": "he would", "He'd": "He would", "HE'D": "HE WOULD",
-        "she'd": "she would", "She'd": "She would", "SHE'D": "SHE WOULD",
-        "we'd": "we would", "We'd": "We would", "WE'D": "WE WOULD",
-        "they'd": "they would", "They'd": "They would", "THEY'D": "THEY WOULD"
-    }
-    
-    # Apply contraction replacements
-    for contraction, expansion in contractions_map.items():
-        content = re.sub(r'\b' + re.escape(contraction) + r'\b', expansion, content)
-    
-    # Replace Mr. with Mister
-    content = re.sub(r'\bMr\.', 'Mister', content)
-    content = re.sub(r'\bmr\.', 'mister', content)  # Handle lowercase
-    
-    # Fix common UTF-8 issues
-    utf8_fixes = {
-        'â€™': "'",  # Right single quotation mark
-        'â€œ': '"',  # Left double quotation mark  
-        'â€': '"',   # Right double quotation mark
-        'â€¦': '...',  # Ellipsis
-        'â€"': '-',   # Em dash
-        'â€"': '--',  # En dash
-    }
-    
-    for broken, fixed in utf8_fixes.items():
-        content = content.replace(broken, fixed)
-    
-    # Log if any changes were made
-    if content != original_content:
-        logger.info(f"[{request_id}] 🔧 Applied format post-processing")
-    
-    return content
-
-
-
-def generate_sentence_audio(sentence, request_id=None):
-    """Generate TTS audio for a single sentence and return base64 encoded WAV"""
-    import time
-    if request_id is None:
-        request_id = str(uuid.uuid4())[:8]
-    start_time = time.time()
-    logger.info(f"[{request_id}] 🎵 Starting TTS for sentence: {sentence[:50]}...")
-    
-    try:
-        # Try the primary TTS provider
-        audio_base64 = tts_provider.generate_audio(sentence)
-        
-        generation_time = time.time() - start_time
-        logger.info(f"[{request_id}] ✅ TTS generation completed in {generation_time:.3f}s for sentence: {sentence[:50]}...")
-        
-        return audio_base64
-        
-    except Exception as e:
-        generation_time = time.time() - start_time
-        logger.error(f"[{request_id}] ❌ Primary TTS failed after {generation_time:.3f}s: {e}")
-        
-        # Try fallback provider
-        try:
-            logger.info(f"[{request_id}] 🔄 Attempting fallback TTS...")
-            fallback_audio = fallback_provider.generate_audio(sentence)
-            
-            fallback_time = time.time() - start_time
-            logger.info(f"[{request_id}] ✅ Fallback TTS completed in {fallback_time:.3f}s")
-            
-            return fallback_audio
-            
-        except Exception as fallback_error:
-            final_time = time.time() - start_time
-            logger.error(f"[{request_id}] 💥 Both primary and fallback TTS failed after {final_time:.3f}s")
-            logger.error(f"[{request_id}] Primary error: {e}")
-            logger.error(f"[{request_id}] Fallback error: {fallback_error}")
-            raise Exception(f"All TTS providers failed. Primary: {e}, Fallback: {fallback_error}")
-
-def validate_api_environment():
-    """Validate API environment variables and dependencies"""
-    errors = []
-    
-    # Check required environment variables
-    llm_base_url = os.getenv("LLM_BASE_URL")
-    if not llm_base_url:
-        errors.append("LLM_BASE_URL environment variable is not set")
-    
-    # Check TTS model
-    if KOKORO_AVAILABLE:
-        try:
-            # Test Kokoro TTS loading
-            test_tts = KPipeline(lang_code='a', device='cpu', repo_id='hexgrad/Kokoro-82M')
-            print("✅ Kokoro TTS loaded successfully")
-        except Exception as e:
-            errors.append(f"Kokoro TTS loading failed: {e}")
-    else:
-        print("⚠️ Kokoro TTS not available (using ElevenLabs)")
-    
-    # Check CUDA availability
-    try:
-        import torch
-        if torch.cuda.is_available():
-            print("✅ CUDA available for GPU acceleration")
-        else:
-            print("⚠️ CUDA not available, using CPU")
-    except ImportError:
-        print("⚠️ PyTorch not available, using CPU")
-    
-    if errors:
-        print("❌ API environment validation failed:")
-        for error in errors:
-            print(f"  • {error}")
-        sys.exit(1)
-    
-    print("✅ API environment validation passed")
-
-if __name__ == '__main__':
-    port = int(os.getenv("PORT", 8080))
-    
-    # Validate environment before starting
-    validate_api_environment()
-    
-    print(f"Server starting on http://localhost:{port}")
-    print(f"Using LLM endpoint: {get_llm_endpoint()}")
-    
->>>>>>> 5eb94aee
+import os
+import json
+import requests
+from flask import Flask, request, jsonify, send_file
+import signal
+import sys
+import tempfile
+import base64
+import wave
+import uuid
+from dotenv import load_dotenv
+import logging
+from datetime import datetime
+from abc import ABC, abstractmethod
+
+# Load environment variables first to check TTS provider
+load_dotenv()
+
+# Conditional imports based on TTS provider
+tts_provider_name = os.getenv("TTS_PROVIDER", "kokoro").lower()
+if tts_provider_name == "kokoro":
+    try:
+        from kokoro import KPipeline
+        import torch
+        KOKORO_AVAILABLE = True
+    except ImportError:
+        KOKORO_AVAILABLE = False
+        print("⚠️  Kokoro TTS not available - install with: pip install kokoro")
+else:
+    KOKORO_AVAILABLE = False
+
+
+# Configure logging
+logging.basicConfig(level=logging.INFO, format='%(asctime)s - %(levelname)s - %(message)s')
+logger = logging.getLogger(__name__)
+    
+def handle_shutdown(signum, frame):
+    print(f"Received signal {signum}, shutting down gracefully...")
+    sys.exit(0)
+
+# Register signal handlers
+signal.signal(signal.SIGINT, handle_shutdown)
+signal.signal(signal.SIGTERM, handle_shutdown)
+
+app = Flask(__name__)
+
+# GPU detection (only if torch is available)
+try:
+    import torch
+    use_gpu = torch.cuda.is_available()
+except ImportError:
+    use_gpu = False
+
+# TTS Provider Classes
+class TTSProvider(ABC):
+    """Abstract base class for TTS providers"""
+    
+    @abstractmethod
+    def generate_audio(self, text: str) -> str:
+        """Generate audio and return base64 encoded WAV data"""
+        pass
+
+class KokoroTTSProvider(TTSProvider):
+    """Kokoro TTS Provider (local)"""
+    
+    def __init__(self):
+        if not KOKORO_AVAILABLE:
+            raise ImportError("Kokoro TTS not available. Install with: pip install kokoro")
+        
+        model_path = os.getenv("KOKORO_MODEL_PATH", "./models/kokoro/model.onnx")
+        voices_path = os.getenv("KOKORO_VOICES_PATH", "./models/kokoro/voices-v1.0.bin")
+        
+        # Create models directory if it doesn't exist
+        os.makedirs(os.path.dirname(model_path), exist_ok=True)
+        
+        # Initialize Kokoro TTS with GPU support
+        device = 'cuda' if use_gpu else 'cpu'
+        self.tts_engine = KPipeline(lang_code='a', device=device, repo_id='hexgrad/Kokoro-82M')
+        
+        if use_gpu:
+            print("✅ Kokoro TTS: Using GPU acceleration")
+        else:
+            print("✅ Kokoro TTS: Using CPU")
+    
+    def generate_audio(self, text: str) -> str:
+        """Generate audio using Kokoro TTS"""
+        try:
+            import soundfile as sf
+            import numpy as np
+        except ImportError:
+            raise ImportError("soundfile required for Kokoro TTS. Install with: pip install soundfile")
+        
+        # Use Kokoro TTS with custom voice configuration
+        # Voice combination: warm_narrator (70%) + breathy_overlay (15%) + resonant_overlay (15%)
+        # Pitch: +1, Speed: 0.95
+        voices = ['warm_narrator', 'breathy_overlay', 'resonant_overlay']
+        weights = [0.7, 0.15, 0.15]
+        generator = self.tts_engine(
+            text, 
+            voice=voices,
+            voice_weights=weights,
+            pitch=1.0,  # +1 semitone
+            speed=0.95
+        )
+        audio_tensor = None
+        for i, (gs, ps, audio) in enumerate(generator):
+            audio_tensor = audio
+            break  # Take the first audio chunk
+        
+        if audio_tensor is None:
+            raise Exception("No audio generated")
+        
+        # Convert tensor to numpy if needed
+        if hasattr(audio_tensor, 'cpu'):
+            audio_np = audio_tensor.cpu().numpy()
+        else:
+            audio_np = np.array(audio_tensor)
+        
+        # Create temporary WAV file
+        with tempfile.NamedTemporaryFile(suffix='.wav', delete=False) as tmp_audio:
+            temp_path = tmp_audio.name
+        
+        try:
+            # Write audio to temp file (file handle is now closed)
+            sf.write(temp_path, audio_np.squeeze(), 24000)
+            
+            # Read the WAV file and encode as base64
+            with open(temp_path, 'rb') as audio_file:
+                audio_data = audio_file.read()
+                audio_base64 = base64.b64encode(audio_data).decode('utf-8')
+        finally:
+            # Clean up temp file
+            try:
+                os.unlink(temp_path)
+            except (OSError, PermissionError):
+                # Ignore cleanup errors on Windows
+                pass
+        
+        return audio_base64
+
+class ElevenLabsTTSProvider(TTSProvider):
+    """ElevenLabs TTS Provider (cloud)"""
+    
+    def __init__(self):
+        self.api_key = os.getenv("ELEVENLABS_API_KEY")
+        self.voice_id = os.getenv("ELEVENLABS_VOICE_ID")
+        
+        if not self.api_key or not self.voice_id:
+            raise ValueError("ElevenLabs API key and voice ID must be set in environment variables")
+        
+        print(f"✅ ElevenLabs TTS: Initialized with voice ID {self.voice_id}")
+    
+    def generate_audio(self, text: str) -> str:
+        """Generate audio using ElevenLabs API"""
+        try:
+            from elevenlabs import ElevenLabs
+        except ImportError:
+            raise ImportError("elevenlabs package not installed. Run: pip install elevenlabs")
+        
+        # Initialize ElevenLabs client
+        client = ElevenLabs(api_key=self.api_key)
+        
+        # Generate audio using ElevenLabs
+        audio_generator = client.text_to_speech.convert(
+            voice_id=self.voice_id,
+            text=text,
+            model_id="eleven_monolingual_v1"
+        )
+        
+        # Collect audio data from generator
+        audio_data = b""
+        for chunk in audio_generator:
+            audio_data += chunk
+        
+        # Save to temporary file
+        with tempfile.NamedTemporaryFile(suffix='.wav', delete=False) as tmp_audio:
+            tmp_audio.write(audio_data)
+            tmp_audio.flush()
+            
+            # Read and encode as base64
+            with open(tmp_audio.name, 'rb') as audio_file:
+                audio_data = audio_file.read()
+                audio_base64 = base64.b64encode(audio_data).decode('utf-8')
+            
+            # Clean up temp file
+            os.unlink(tmp_audio.name)
+        
+        return audio_base64
+
+class FallbackTTSProvider(TTSProvider):
+    """Fallback TTS Provider (pre-recorded message)"""
+    
+    def __init__(self):
+        self.fallback_path = os.getenv("FALLBACK_MESSAGE_PATH", "./assets/fallback_message_b64.txt")
+        self.fallback_audio = self._load_fallback_audio()
+        print(f"✅ Fallback TTS: Loaded from {self.fallback_path}")
+    
+    def _load_fallback_audio(self) -> str:
+        """Load the pre-recorded fallback message"""
+        try:
+            with open(self.fallback_path, 'r') as f:
+                content = f.read().strip()
+                if content == "PLACEHOLDER_FALLBACK_AUDIO_BASE64_WILL_BE_GENERATED_LATER":
+                    # Return a simple placeholder for now
+                    return ""
+                return content
+        except FileNotFoundError:
+            logger.warning(f"Fallback audio file not found: {self.fallback_path}")
+            return ""
+    
+    def generate_audio(self, text: str) -> str:
+        """Return the pre-recorded fallback message"""
+        if not self.fallback_audio:
+            raise Exception("No fallback audio available - please generate fallback_message_b64.txt")
+        return self.fallback_audio
+
+# Initialize TTS Provider based on configuration
+def initialize_tts_provider():
+    """Initialize the appropriate TTS provider based on configuration"""
+    provider_name = os.getenv("TTS_PROVIDER", "kokoro").lower()
+    
+    try:
+        if provider_name == "elevenlabs":
+            return ElevenLabsTTSProvider()
+        elif provider_name == "kokoro":
+            return KokoroTTSProvider()
+        else:
+            logger.warning(f"Unknown TTS provider: {provider_name}, falling back to Kokoro")
+            return KokoroTTSProvider()
+    except Exception as e:
+        logger.error(f"Failed to initialize {provider_name} TTS provider: {e}")
+        logger.info("Falling back to Kokoro TTS")
+        return KokoroTTSProvider()
+
+# Initialize TTS
+tts_provider = initialize_tts_provider()
+fallback_provider = FallbackTTSProvider()
+
+def get_llm_endpoint():
+    """Returns the complete LLM API endpoint URL"""
+    base_url = os.getenv("LLM_BASE_URL", " http://model-runner.docker.internal/engines/v1")
+    return f"{base_url}/chat/completions"
+
+@app.route('/')
+def index():
+    return "Welcome to the pirate LLM chat API! Use /api/chat to interact with the model.", 200
+
+@app.route('/health')
+def health_check():
+    """Health check endpoint for monitoring"""
+    try:
+        # Basic health check - just return success
+        return jsonify({
+            'status': 'healthy',
+            'service': 'pirate-api',
+            'timestamp': '2024-01-01T00:00:00Z'  # You could add real timestamp if needed
+        }), 200
+    except Exception as e:
+        return jsonify({
+            'status': 'unhealthy',
+            'error': str(e)
+        }), 500
+
+
+@app.route('/api/chat', methods=['POST'])
+def chat_api():
+    """Processes chat API requests"""
+    request_id = str(uuid.uuid4())[:8]
+    logger.info(f"[{request_id}] 📥 Received chat request from {request.remote_addr}")
+    
+    try:
+        # Validate request
+        if not request.is_json:
+            logger.error(f"[{request_id}] ❌ Invalid content type - not JSON")
+            return jsonify({'error': 'Content-Type must be application/json'}), 400
+        
+        chat_request = request.json
+        if not chat_request:
+            logger.error(f"[{request_id}] ❌ No data received in request body")
+            return jsonify({'error': 'No data received'}), 400
+        
+        # Validate required fields
+        if 'model' not in chat_request:
+            logger.error(f"[{request_id}] ❌ Missing required field: model")
+            return jsonify({'error': 'Missing required field: model'}), 400
+        if 'messages' not in chat_request:
+            logger.error(f"[{request_id}] ❌ Missing required field: messages")
+            return jsonify({'error': 'Missing required field: messages'}), 400
+        
+        logger.info(f"[{request_id}] 📋 Request payload: {json.dumps(chat_request, indent=2)}")
+
+        # Call the LLM API
+        try:
+            logger.info(f"[{request_id}] 🚀 Calling LLM API...")
+            response_text = call_llm_api(chat_request, request_id)
+            
+            # Validate response
+            if not response_text or not response_text.strip():
+                logger.error(f"[{request_id}] ❌ Empty response from LLM")
+                return jsonify({'error': 'Empty response from LLM'}), 500
+            
+            logger.info(f"[{request_id}] ✅ Received LLM response: {response_text[:100]}...")
+            
+            # Generate TTS audio for the response
+            try:
+                audio_b64 = generate_sentence_audio(response_text, request_id)
+                
+                logger.info(f"[{request_id}] ✅ TTS generation successful, audio size: {len(audio_b64)} chars")
+                logger.info(f"[{request_id}] 📤 Sending response back to client")
+                return jsonify({
+                    'response': response_text, 
+                    'audio_base64': audio_b64
+                })
+            except Exception as tts_error:
+                logger.error(f"[{request_id}] ❌ TTS error: {tts_error}")
+                # Return text response even if TTS fails
+                logger.info(f"[{request_id}] 📤 Sending text-only response back to client")
+                return jsonify({
+                    'response': response_text,
+                    'error': 'TTS generation failed, returning text only'
+                }), 200
+                
+        except requests.exceptions.Timeout:
+            logger.error(f"[{request_id}] ⏰ LLM API timeout")
+            return jsonify({'error': 'LLM API request timed out'}), 504
+        except requests.exceptions.ConnectionError:
+            logger.error(f"[{request_id}] 🔌 LLM API connection error")
+            return jsonify({'error': 'Cannot connect to LLM API'}), 503
+        except requests.exceptions.HTTPError as e:
+            logger.error(f"[{request_id}] 🚫 LLM API HTTP error: {e}")
+            return jsonify({'error': f'LLM API error: {e.response.status_code}'}), e.response.status_code
+        except Exception as e:
+            logger.error(f"[{request_id}] ❌ LLM API error: {e}")
+            return jsonify({'error': 'Failed to get response from LLM'}), 500
+            
+    except Exception as e:
+        logger.error(f"[{request_id}] 💥 Unexpected error in chat_api: {e}")
+        return jsonify({'error': 'Internal server error'}), 500
+
+def call_llm_api(chat_request, request_id=None):
+    """Calls the LLM API and returns the response"""
+    if request_id is None:
+        request_id = str(uuid.uuid4())[:8]
+    
+    headers = {"Content-Type": "application/json"}
+    
+    # Add OpenAI API key if available (for OpenAI endpoints)
+    openai_api_key = os.getenv("OPENAI_API_KEY")
+    if openai_api_key:
+        headers["Authorization"] = f"Bearer {openai_api_key}"
+    
+    # Validate LLM endpoint
+    llm_endpoint = get_llm_endpoint()
+    if not llm_endpoint:
+        logger.error(f"[{request_id}] ❌ LLM_BASE_URL environment variable is not set")
+        raise Exception("LLM_BASE_URL environment variable is not set")
+    
+    model = chat_request.get('model', 'unknown')
+    logger.info(f"[{request_id}] 🌐 Calling LLM endpoint: {llm_endpoint}")
+    logger.info(f"[{request_id}] 🤖 Using model: {model}")
+    
+    # Add optimal decode parameters for Mistral models
+    optimized_request = chat_request.copy()
+    if model and 'mistral' in model.lower():
+        optimized_request.update({
+            'temperature': 0.6,
+            'top_p': 0.9,
+            'max_tokens': 120,
+            'presence_penalty': 0.3,
+            'frequency_penalty': 0.2
+        })
+        logger.info(f"[{request_id}] 🎯 Applied Mistral optimization parameters")
+    
+    # Send request to LLM API
+    logger.info(f"[{request_id}] 📡 Sending request to LLM...")
+    response = requests.post(
+        llm_endpoint,
+        headers=headers,
+        json=optimized_request,
+        timeout=30
+    )
+    
+    # Check if the status code is not 200 OK
+    if response.status_code != 200:
+        logger.error(f"[{request_id}] 🚫 LLM API returned status {response.status_code}: {response.text}")
+        raise requests.exceptions.HTTPError(f"API returned status code {response.status_code}: {response.text}")
+    
+    logger.info(f"[{request_id}] ✅ LLM API responded with status 200")
+    
+    # Parse the response
+    try:
+        chat_response = response.json()
+        logger.info(f"[{request_id}] 📋 LLM response parsed successfully")
+    except json.JSONDecodeError as e:
+        logger.error(f"[{request_id}] ❌ Invalid JSON response from LLM API: {e}")
+        raise Exception(f"Invalid JSON response from LLM API: {e}")
+    
+    # Extract the assistant's message
+    if not chat_response.get('choices'):
+        raise Exception("No 'choices' field in LLM API response")
+    
+    if len(chat_response['choices']) == 0:
+        raise Exception("Empty choices array in LLM API response")
+    
+    choice = chat_response['choices'][0]
+    if 'message' not in choice:
+        raise Exception("No 'message' field in LLM API choice")
+    
+    if 'content' not in choice['message']:
+        raise Exception("No 'content' field in LLM API message")
+    
+    content = choice['message']['content']
+    if not content or not content.strip():
+        raise Exception("Empty content in LLM API response")
+    
+    # Apply fast format post-processing for character consistency
+    processed_content = apply_format_post_processing(content.strip(), request_id)
+    return processed_content
+
+def apply_format_post_processing(content, request_id=None):
+    """Apply fast format post-processing for Mr. Bones character consistency"""
+    if request_id is None:
+        request_id = "unknown"
+    
+    original_content = content
+    
+    # Fix UTF-8 encoding issues (mojibake)
+    content = content.encode('utf-8', errors='ignore').decode('utf-8')
+    
+    # Replace contractions with expanded forms
+    contractions_map = {
+        "don't": "do not", "Don't": "Do not", "DON'T": "DO NOT",
+        "can't": "cannot", "Can't": "Cannot", "CAN'T": "CANNOT", 
+        "won't": "will not", "Won't": "Will not", "WON'T": "WILL NOT",
+        "I'm": "I am", "I'M": "I AM",
+        "you're": "you are", "You're": "You are", "YOU'RE": "YOU ARE",
+        "we're": "we are", "We're": "We are", "WE'RE": "WE ARE",
+        "they're": "they are", "They're": "They are", "THEY'RE": "THEY ARE",
+        "it's": "it is", "It's": "It is", "IT'S": "IT IS",
+        "that's": "that is", "That's": "That is", "THAT'S": "THAT IS",
+        "what's": "what is", "What's": "What is", "WHAT'S": "WHAT IS",
+        "here's": "here is", "Here's": "Here is", "HERE'S": "HERE IS",
+        "there's": "there is", "There's": "There is", "THERE'S": "THERE IS",
+        "let's": "let us", "Let's": "Let us", "LET'S": "LET US",
+        "I'll": "I will", "I'LL": "I WILL",
+        "you'll": "you will", "You'll": "You will", "YOU'LL": "YOU WILL",
+        "he'll": "he will", "He'll": "He will", "HE'LL": "HE WILL",
+        "she'll": "she will", "She'll": "She will", "SHE'LL": "SHE WILL",
+        "we'll": "we will", "We'll": "We will", "WE'LL": "WE WILL",
+        "they'll": "they will", "They'll": "They will", "THEY'LL": "THEY WILL",
+        "I've": "I have", "I'VE": "I HAVE",
+        "you've": "you have", "You've": "You have", "YOU'VE": "YOU HAVE",
+        "we've": "we have", "We've": "We have", "WE'VE": "WE HAVE",
+        "they've": "they have", "They've": "They have", "THEY'VE": "THEY HAVE",
+        "I'd": "I would", "I'D": "I WOULD",
+        "you'd": "you would", "You'd": "You would", "YOU'D": "YOU WOULD",
+        "he'd": "he would", "He'd": "He would", "HE'D": "HE WOULD",
+        "she'd": "she would", "She'd": "She would", "SHE'D": "SHE WOULD",
+        "we'd": "we would", "We'd": "We would", "WE'D": "WE WOULD",
+        "they'd": "they would", "They'd": "They would", "THEY'D": "THEY WOULD"
+    }
+    
+    # Apply contraction replacements
+    for contraction, expansion in contractions_map.items():
+        content = re.sub(r'\b' + re.escape(contraction) + r'\b', expansion, content)
+    
+    # Replace Mr. with Mister
+    content = re.sub(r'\bMr\.', 'Mister', content)
+    content = re.sub(r'\bmr\.', 'mister', content)  # Handle lowercase
+    
+    # Fix common UTF-8 issues
+    utf8_fixes = {
+        'â€™': "'",  # Right single quotation mark
+        'â€œ': '"',  # Left double quotation mark  
+        'â€': '"',   # Right double quotation mark
+        'â€¦': '...',  # Ellipsis
+        'â€"': '-',   # Em dash
+        'â€"': '--',  # En dash
+    }
+    
+    for broken, fixed in utf8_fixes.items():
+        content = content.replace(broken, fixed)
+    
+    # Log if any changes were made
+    if content != original_content:
+        logger.info(f"[{request_id}] 🔧 Applied format post-processing")
+    
+    return content
+
+
+
+def generate_sentence_audio(sentence, request_id=None):
+    """Generate TTS audio for a single sentence and return base64 encoded WAV"""
+    import time
+    if request_id is None:
+        request_id = str(uuid.uuid4())[:8]
+    start_time = time.time()
+    logger.info(f"[{request_id}] 🎵 Starting TTS for sentence: {sentence[:50]}...")
+    
+    try:
+        # Try the primary TTS provider
+        audio_base64 = tts_provider.generate_audio(sentence)
+        
+        generation_time = time.time() - start_time
+        logger.info(f"[{request_id}] ✅ TTS generation completed in {generation_time:.3f}s for sentence: {sentence[:50]}...")
+        
+        return audio_base64
+        
+    except Exception as e:
+        generation_time = time.time() - start_time
+        logger.error(f"[{request_id}] ❌ Primary TTS failed after {generation_time:.3f}s: {e}")
+        
+        # Try fallback provider
+        try:
+            logger.info(f"[{request_id}] 🔄 Attempting fallback TTS...")
+            fallback_audio = fallback_provider.generate_audio(sentence)
+            
+            fallback_time = time.time() - start_time
+            logger.info(f"[{request_id}] ✅ Fallback TTS completed in {fallback_time:.3f}s")
+            
+            return fallback_audio
+            
+        except Exception as fallback_error:
+            final_time = time.time() - start_time
+            logger.error(f"[{request_id}] 💥 Both primary and fallback TTS failed after {final_time:.3f}s")
+            logger.error(f"[{request_id}] Primary error: {e}")
+            logger.error(f"[{request_id}] Fallback error: {fallback_error}")
+            raise Exception(f"All TTS providers failed. Primary: {e}, Fallback: {fallback_error}")
+
+def validate_api_environment():
+    """Validate API environment variables and dependencies"""
+    errors = []
+    
+    # Check required environment variables
+    llm_base_url = os.getenv("LLM_BASE_URL")
+    if not llm_base_url:
+        errors.append("LLM_BASE_URL environment variable is not set")
+    
+    # Check TTS model
+    if KOKORO_AVAILABLE:
+        try:
+            # Test Kokoro TTS loading
+            test_tts = KPipeline(lang_code='a', device='cpu', repo_id='hexgrad/Kokoro-82M')
+            print("✅ Kokoro TTS loaded successfully")
+        except Exception as e:
+            errors.append(f"Kokoro TTS loading failed: {e}")
+    else:
+        print("⚠️ Kokoro TTS not available (using ElevenLabs)")
+    
+    # Check CUDA availability
+    try:
+        import torch
+        if torch.cuda.is_available():
+            print("✅ CUDA available for GPU acceleration")
+        else:
+            print("⚠️ CUDA not available, using CPU")
+    except ImportError:
+        print("⚠️ PyTorch not available, using CPU")
+    
+    if errors:
+        print("❌ API environment validation failed:")
+        for error in errors:
+            print(f"  • {error}")
+        sys.exit(1)
+    
+    print("✅ API environment validation passed")
+
+if __name__ == '__main__':
+    port = int(os.getenv("PORT", 8080))
+    
+    # Validate environment before starting
+    validate_api_environment()
+    
+    print(f"Server starting on http://localhost:{port}")
+    print(f"Using LLM endpoint: {get_llm_endpoint()}")
+    
     app.run(host='0.0.0.0', port=port, debug=os.getenv("DEBUG", "false").lower() == "true")